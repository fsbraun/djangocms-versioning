--- conflicted
+++ resolved
@@ -1206,11 +1206,7 @@
                 context.update(
                     {
                         "v2": v2,
-<<<<<<< HEAD
-                        "v2_preview_url": add_url_parameters(v2_preview_url, **persist_params),
-=======
                         "v2_preview_url": v2_preview_url,
->>>>>>> fd49df6d
                     }
                 )
         return TemplateResponse(
