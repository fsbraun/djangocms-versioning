--- conflicted
+++ resolved
@@ -93,7 +93,9 @@
     - copy_function - a function that copies a content instance. This is
     used for some operations in versioning such as creating new drafts
     from published versions. See the copy function section of this doc for more info.
-<<<<<<< HEAD
+    - preview_url - This is optional attribute can be pass to override preview url for an object in version list
+    table. If it is not passed then if model is a editable, it will render object preview url else
+    changelist url.
 3. The `versioning_add_to_confirmation_context` is a dict where the keys are
    names of actions in versioning which have confirmation pages (in the
    above example the key is `unpublish`) and the values are lists of functions (in the above example
@@ -106,11 +108,6 @@
    into the context of the relevant confirmation view.
    At this time the only dict key that is supported is `unpublish`.
    Support for adding to other confirmation views may be added in the future.
-=======
-    - preview_url - This is optional attribute can be pass to override preview url for an object in version list
-    table. If it is not passed then if model is a editable, it will render object preview url else
-    changelist url.
->>>>>>> 89885be1
 
 
 ## The copy function
